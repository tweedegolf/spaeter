#![no_main]
#![no_std]
#![feature(type_alias_impl_trait)]
// This lint produces false positives in this project with the nightly-2023-09-19 compiler
#![allow(clippy::needless_pass_by_ref_mut)]

use core::{pin::pin, task::Poll};

use defmt::unwrap;
use defmt_rtt as _;
use embassy_sync::waitqueue::WakerRegistration;
use ethernet::{DmaResources, NetworkStack};
use futures::future::FutureExt;
use panic_probe as _;
use rtic::{app, Mutex};
use rtic_monotonics::systick::{ExtU64, Systick};
use rtic_sync::{channel::Receiver, make_channel};
use smoltcp::{
    iface::{SocketHandle, SocketStorage},
    socket::dhcpv4,
    wire::{IpCidr, Ipv4Address, Ipv4Cidr},
};
use statime::{BasicFilter, PtpInstance};
use stm32_eth::{dma::PacketId, EthPins, Parts, PartsIn};
use stm32f7xx_hal::{
    gpio::{Output, Pin, Speed},
    prelude::*,
    rng::RngExt,
};

use crate::{
    adc_capture::AdcCapture,
    ethernet::{generate_mac_address, recv_slice, UdpSocketResources},
    port::setup_statime,
    ptp_clock::stm_time_to_statime,
};

mod adc_capture;
mod ethernet;
mod port;
mod ptp_clock;

defmt::timestamp!("{=u64:iso8601ms}", {
    let time = stm32_eth::ptp::EthernetPTP::get_time();
    time.seconds() as u64 * 1_000 + (time.subseconds().nanos() / 1000000) as u64
});

#[app(device = stm32f7xx_hal::pac, dispatchers = [CAN1_RX0])]
mod app {
    use defmt::Debug2Format;
<<<<<<< HEAD
    use static_cell::StaticCell;
    use stm32_eth::ptp::{EthernetPTP, Subseconds, Timestamp};
    use stm32f7xx_hal::pac;
=======
    use stm32f7xx_hal::{pac, rcc::Reset};
>>>>>>> 80c8d874

    use super::*;
    use crate::{adc_capture::AdcCaptureBuffer, port::TimerName, ptp_clock::PtpClock};

    static ADC_CONVERSION_DATA: StaticCell<AdcCaptureBuffer> = StaticCell::new();

    #[shared]
    struct Shared {
        net: NetworkStack,
        ptp_port: port::Port,
        tx_waker: WakerRegistration,
    }

    #[local]
    struct Local {}

    #[init(local = [
        dma_resources: DmaResources = DmaResources::new(),
        sockets: [SocketStorage<'static>; 8] = [SocketStorage::EMPTY; 8],
        udp_resources: [UdpSocketResources; 2] = [UdpSocketResources::new(); 2]
    ])]
    fn init(cx: init::Context) -> (Shared, Local) {
        let p = cx.device;

        defmt::println!("HELLO!!O!O!");

        let mut rcc = p.RCC.constrain();
        // Setup clocks
        let clocks = {
            let clocks = rcc.cfgr.sysclk(216.MHz()).hclk(216.MHz());
            // .pclk1(27.MHz())
            // .pclk2(27.MHz());

            clocks.freeze()
        };
        // Make sure pclk1 and pclk2 run on frequencies that are multiples of each other,
        // so ADC1 and TIM2 run in sync
        let tim2_freq = clocks.timclk1();
        let adc1_freq = clocks.pclk2();
        defmt::println!("Clocks: {:?}", Debug2Format(&clocks));
        assert!(tim2_freq.to_Hz() % adc1_freq.to_Hz() == 0);

        // Setup systick to be used for delays
        let systick_token = rtic_monotonics::create_systick_token!();
        Systick::start(cx.core.SYST, clocks.sysclk().to_Hz(), systick_token);

        // Uncomment to see the statime logs at the cost of quite a bit of extra flash
        // usage
        //
        // log_to_defmt::setup();

        // Setup GPIO
        let (led_pin, pps, eth_pins, mdio, mdc) = {
            let gpioa = p.GPIOA.split();
            let gpiob = p.GPIOB.split();
            let gpioc = p.GPIOC.split();
            let gpiog = p.GPIOG.split();

            let _adc1_in = gpioa.pa3.into_analog();
            let _tim2_it1: Pin<'A', 5, stm32f7xx_hal::gpio::Alternate<1>> =
                gpioa.pa5.into_alternate();

            let led_pin = gpiob.pb7.into_push_pull_output();
            let pps = gpiob.pb5.into_push_pull_output();

            let ref_clk = gpioa.pa1.into_floating_input();
            let crs = gpioa.pa7.into_floating_input();
            let tx_d1 = gpiob.pb13.into_floating_input();
            let rx_d0 = gpioc.pc4.into_floating_input();
            let rx_d1 = gpioc.pc5.into_floating_input();

            let (tx_en, tx_d0) = {
                (
                    gpiog.pg11.into_floating_input(),
                    gpiog.pg13.into_floating_input(),
                )
            };

            let (mdio, mdc) = (
                gpioa.pa2.into_alternate().set_speed(Speed::VeryHigh),
                gpioc.pc1.into_alternate().set_speed(Speed::VeryHigh),
            );

            let eth_pins = EthPins {
                ref_clk,
                crs,
                tx_en,
                tx_d0,
                tx_d1,
                rx_d0,
                rx_d1,
            };

            (led_pin, pps, eth_pins, mdio, mdc)
        };

        defmt::println!("Going to do scary stuff now");
<<<<<<< HEAD

        let adc_conversion_data = ADC_CONVERSION_DATA.init_with(|| core::array::from_fn(|_| 0));
        let adc_capture = AdcCapture::init(
            adc_conversion_data,
            p.ADC1,
            p.TIM2,
            p.DMA2.st[0],
            &mut rcc.apb1,
            &mut rcc.apb2,
            &mut rcc.ahb1,
        );
=======
        // Setup TIM2, ADC1 and DMA2
        {
            /*
               Configure DMA2 Stream 0 to read 16-bit conversions from ADC1
               and write them into ADC_CONVERSION_DATA
               in double-buffer mode
            */
            let dma2 = p.DMA2;
            // Enable DMA2 clock
            <pac::DMA2 as stm32f7xx_hal::rcc::Enable>::enable(&mut rcc.ahb1);
            // Disable DMA2 Stream 0
            dma2.st[0].cr.modify(|_, w| w.en().disabled());

            // Choose channel 0 for DMA2 Stream 0
            dma2.st[0].cr.modify(|_, w| {
                // Select channel 0 (ADC1)
                w.chsel()
                    .bits(0)
                    // Enable Double-buffer mode
                    .dbm()
                    .enabled()
                    // Disable circular mode
                    .circ()
                    .disabled()
                    // Set data size to 16 bits at memory side
                    .msize()
                    .bits16()
                    // Set data size to 16 bits at peripheral side
                    .psize()
                    .bits16()
                    // Increment memory pointer after each read
                    .minc()
                    .incremented()
                    // Do not increment peripheral data pointer
                    .pinc()
                    .fixed()
                    // Write from peripheral to memory
                    .dir()
                    .peripheral_to_memory()
                    // DMA controls when transfer ends (which is never due to circular mode)
                    .pfctrl()
                    .dma()
                    // Enable Transfer Complete Interrupt
                    .tcie()
                    .enabled()
                    // Enable Transfer Error Interrupt
                    .teie()
                    .enabled()
                    // Enable Direct Mode Error Interrupt
                    .dmeie()
                    .enabled()
                    // Select Memory 0 to start
                    .ct()
                    .memory0()
            });

            // Set buffer size
            dma2.st[0]
                .ndtr
                .modify(|_, w| w.ndt().bits(DMA_CHUNK_NUM_CONVERSIONS));

            // Set peripheral address to ADC1 data register
            dma2.st[0]
                .par
                .write(|w| unsafe { w.pa().bits(p.ADC1.dr.as_ptr() as u32) });

            // Point DMA Memory 0 to first chunk of ADC_CONVERSION_DATA
            dma2.st[0]
                .m0ar
                .write(|w| unsafe { w.m0a().bits(ADC_CONVERSION_DATA[0].as_ptr() as u32) });
            // Point DMA Memory 1 to second chunk of ADC_CONVERSION_DATA
            dma2.st[0]
                .m1ar
                .write(|w| unsafe { w.m1a().bits(ADC_CONVERSION_DATA[1].as_ptr() as u32) });

            // Enable DMA2 Stream 0
            dma2.st[0].cr.modify(|_, w| w.en().enabled());

            /*
               Configure ADC1 to 12-bits resolution in
               single conversion mode and to be triggered externally from TIM2 TRGO
               and read out using DMA
            */

            let adc1 = p.ADC1;
            // Power down ADC1
            adc1.cr2.modify(|_, w| w.adon().clear_bit());

            // Enable ADC1 clock
            <pac::ADC1 as stm32f7xx_hal::rcc::Enable>::enable(&mut rcc.apb2);
            // Reset ADC1
            <pac::ADC1 as Reset>::reset(&mut rcc.apb2);

            // Setup ADC1 for contonuous conversion mode
            adc1.cr2.modify(|_, w| w.cont().continuous());
            adc1.cr1
                .modify(|_, w| w.scan().clear_bit().discen().clear_bit());

            // Setup ADC1 for external triggering by TIM2 TRGO
            adc1.cr2
                .modify(|_, w| unsafe { w.exten().rising_edge().extsel().bits(0b1011) });

            // Setup ADC1 resolution to 12 bit
            adc1.cr1.modify(|_, w| w.res().bits(0b00));

            // Enable DMA on ADC1
            adc1.cr2.modify(|_, w| w.dma().enabled().dds().continuous());

            // Enable ADC end-of-conversion interrupt
            adc1.cr1
                .modify(|_, w| w.eocie().disabled().ovrie().enabled());

            // Use PA3 as input
            adc1.sqr3.modify(|_, w| unsafe { w.sq1().bits(3) });

            // Power up ADC1
            adc1.cr2.modify(|_, w| w.adon().enabled());

            /*
                Setup TIM2 to trigger ADC1 using TRGO on update event generation
            */
            let tim2 = p.TIM2;
            // Set Master mode trigger on timer enable, which will enable ADC1 as well
            <pac::TIM2 as stm32f7xx_hal::rcc::Enable>::enable(&mut rcc.apb1);
            tim2.cr2.modify(|_, w| w.mms().enable());
            // ARR resets to u32::MAX
            tim2.arr.reset();

            // Enable TIM2 interrupt for debug purposes
            tim2.dier.modify(|_, w| w.uie().enabled());

            // Enable TIM2
            tim2.cr1.modify(|_, w| w.cen().enabled());
        }
>>>>>>> 80c8d874
        defmt::println!("👻");

        // Setup Ethernet
        let Parts {
            mut dma,
            mac,
            mut ptp,
        } = {
            let ethernet = PartsIn {
                dma: p.ETHERNET_DMA,
                mac: p.ETHERNET_MAC,
                mmc: p.ETHERNET_MMC,
                ptp: p.ETHERNET_PTP,
            };

            let DmaResources { rx_ring, tx_ring } = cx.local.dma_resources;

            unwrap!(stm32_eth::new_with_mii(
                ethernet, rx_ring, tx_ring, clocks, eth_pins, mdio, mdc
            )
            .ok())
        };

        defmt::trace!("Enabling DMA interrupts");
        dma.enable_interrupt();

        // Setup PPS
        ptp.enable_pps(pps);
        ptp.set_pps_freq(4);

        // Setup PHY
        crate::ethernet::setup_phy(mac);

        // Setup smoltcp as our network stack
        let mac_address = generate_mac_address();
        let (interface, mut sockets) =
            crate::ethernet::setup_smoltcp(cx.local.sockets, &mut dma, mac_address);

        // Create sockets
        let [tc_res, g_res] = cx.local.udp_resources;

        let event_socket = crate::ethernet::setup_udp_socket(&mut sockets, tc_res, 319);
        let general_socket = crate::ethernet::setup_udp_socket(&mut sockets, g_res, 320);

        // Setup DHCP
        let dhcp_socket = crate::ethernet::setup_dhcp_socket(&mut sockets);

        let net = NetworkStack {
            dma,
            iface: interface,
            sockets,
        };

        // Setup statime
        let rng = p.RNG.init();
        let (ptp_instance, ptp_port, ptp_clock) = setup_statime(ptp, mac_address, rng);

        // Setup message channels
        type TimerMsg = (TimerName, core::time::Duration);
        let (timer_sender, timer_receiver) = make_channel!(TimerMsg, 4);

        type PacketIdMsg = (statime::TimestampContext, PacketId);
        let (packet_id_sender, packet_id_receiver) = make_channel!(PacketIdMsg, 16);

        // Setup context for event handling around the `ptp_port`
        let ptp_port = port::Port::new(
            timer_sender,
            packet_id_sender,
            event_socket,
            general_socket,
            ptp_port,
        );

        // Start tasks
        {
            // Blink LED
            blinky::spawn(led_pin, ptp_clock)
                .unwrap_or_else(|_| defmt::panic!("Failed to start blinky"));

            // Listen on sockets
            event_listen::spawn().unwrap_or_else(|_| defmt::panic!("Failed to start event_listen"));
            general_listen::spawn()
                .unwrap_or_else(|_| defmt::panic!("Failed to start general_listen"));

            // Listen for transmit timestamps
            tx_timestamp_listener::spawn(packet_id_receiver)
                .unwrap_or_else(|_| defmt::panic!("Failed to start send_timestamp_grabber"));

            // Listen for timer events
            statime_timers::spawn(timer_receiver)
                .unwrap_or_else(|_| defmt::panic!("Failed to start timers"));

            // Handle BMCA phase for statime
            instance_bmca::spawn(ptp_instance)
                .unwrap_or_else(|_| defmt::panic!("Failed to start instance bmca"));

            // Poll network interfaces and run DHCP
            poll_smoltcp::spawn().unwrap_or_else(|_| defmt::panic!("Failed to start poll_smoltcp"));
            // dhcp::spawn(dhcp_socket).unwrap_or_else(|_| defmt::panic!("Failed to start dhcp"));
        }

        (
            Shared {
                net,
                ptp_port,
                tx_waker: WakerRegistration::new(),
            },
            Local {},
        )
    }

    /// Task that runs the BMCA every required interval
    #[task(shared = [net, ptp_port], priority = 1)]
    async fn instance_bmca(
        mut cx: instance_bmca::Context,
        ptp_instance: &'static PtpInstance<BasicFilter>,
    ) {
        let net = &mut cx.shared.net;
        let ptp_port = &mut cx.shared.ptp_port;

        loop {
            // Run the BMCA with our single port
            ptp_port.lock(|ptp_port| {
                ptp_port.perform_bmca(
                    |bmca_port| {
                        ptp_instance.bmca(&mut [bmca_port]);
                    },
                    net,
                );
            });

            // Wait for the given time before running again
            let wait_duration = ptp_instance.bmca_interval();
            Systick::delay((wait_duration.as_millis() as u64).millis()).await;
        }
    }

    /// Task that runs the timers and lets the port handle the expired timers.
    /// The channel is used for resetting the timers (which comes from the port
    /// actions and get sent here).
    #[task(shared = [net, ptp_port], priority = 0)]
    async fn statime_timers(
        mut cx: statime_timers::Context,
        mut timer_resets: Receiver<'static, (TimerName, core::time::Duration), 4>,
    ) {
        let net = &mut cx.shared.net;
        let ptp_port = &mut cx.shared.ptp_port;

        let mut announce_timer_delay = pin!(Systick::delay(24u64.hours()).fuse());
        let mut sync_timer_delay = pin!(Systick::delay(24u64.hours()).fuse());
        let mut delay_request_timer_delay = pin!(Systick::delay(24u64.hours()).fuse());
        let mut announce_receipt_timer_delay = pin!(Systick::delay(24u64.hours()).fuse());
        let mut filter_update_timer_delay = pin!(Systick::delay(24u64.hours()).fuse());

        loop {
            futures::select_biased! {
                _ = announce_timer_delay => {
                    ptp_port.lock(|port| port.handle_timer(TimerName::Announce, net));
                }
                _ = sync_timer_delay => {
                    ptp_port.lock(|port| port.handle_timer(TimerName::Sync, net));
                }
                _ = delay_request_timer_delay => {
                    ptp_port.lock(|port| port.handle_timer(TimerName::DelayRequest, net));
                }
                _ = announce_receipt_timer_delay => {
                    ptp_port.lock(|port| port.handle_timer(TimerName::AnnounceReceipt, net));
                }
                _ = filter_update_timer_delay => {
                    ptp_port.lock(|port| port.handle_timer(TimerName::FilterUpdate, net));
                }
                reset = timer_resets.recv().fuse() => {
                    let (timer, delay_time) = unwrap!(reset.ok());

                    let delay = match timer {
                        TimerName::Announce => &mut announce_timer_delay,
                        TimerName::Sync => &mut sync_timer_delay,
                        TimerName::DelayRequest => &mut delay_request_timer_delay,
                        TimerName::AnnounceReceipt => &mut announce_receipt_timer_delay,
                        TimerName::FilterUpdate => &mut filter_update_timer_delay,
                    };

                    delay.set(Systick::delay((delay_time.as_millis() as u64).millis()).fuse());
                }
            }
        }
    }

    /// Listen for new transmission timestamps
    ///
    /// This waits for new packet IDs of send packets for which a timestamp
    /// should be collected and fetches them from the ethernet peripheral. In
    /// case the packet ID is not known yet it will retry a few times to handle
    /// the case where a packet is not send directly (e.g. because ARP is
    /// fetching the receivers mac address).
    #[task(shared = [net, ptp_port, tx_waker], priority = 0)]
    async fn tx_timestamp_listener(
        mut cx: tx_timestamp_listener::Context,
        mut packet_id_receiver: Receiver<'static, (statime::TimestampContext, PacketId), 16>,
    ) {
        // Extract state to keep code more readable
        let tx_waker = &mut cx.shared.tx_waker;
        let net = &mut cx.shared.net;
        let ptp_port = &mut cx.shared.ptp_port;

        loop {
            // Wait for the next (smoltcp) packet id and its (statime) timestamp context
            let (timestamp_context, packet_id) = unwrap!(packet_id_receiver.recv().await.ok());

            // We try a limited amount of times since the queued packet might not be sent
            // first (e.g. in case ARP needs to run first)
            let mut tries = 10;

            let timestamp = core::future::poll_fn(|ctx| {
                // Register to wake up after every tx packet has been sent
                tx_waker.lock(|tx_waker| tx_waker.register(ctx.waker()));

                // Keep polling as long as we have tries left
                match net.lock(|net| net.dma.poll_tx_timestamp(&packet_id)) {
                    Poll::Ready(Ok(ts)) => Poll::Ready(ts),
                    Poll::Ready(Err(_)) | Poll::Pending => {
                        if tries > 0 {
                            tries -= 1;
                            Poll::Pending
                        } else {
                            Poll::Ready(None)
                        }
                    }
                }
            })
            .await;

            match timestamp {
                Some(timestamp) => ptp_port.lock(|port| {
                    // Inform statime about the timestamp we collected
                    port.handle_send_timestamp(
                        timestamp_context,
                        stm_time_to_statime(timestamp),
                        net,
                    );
                }),
                None => defmt::error!("Failed to get timestamp for packet id {}", packet_id),
            }
        }
    }

    /// Hello world blinky
    ///
    /// Blinks the blue LED on the Nucleo board to indicate that the program is
    /// running
    #[task(priority = 0)]
    async fn blinky(
        _cx: blinky::Context,
        mut led: Pin<'B', 7, Output>,
        ptp_clock: &'static PtpClock,
    ) {
        const PTP_SYNC_INTERVAL: Timestamp = Timestamp::new(
            false,
            0,
            match Subseconds::new_from_nanos(1000 * 1000 * 500) {
                Some(s) => s,
                None => unreachable!(),
            },
        );
        // defmt::println!("PTP now: {}; target: {}", now, ptp_target_time);
        loop {
            let now = EthernetPTP::now();
            let ptp_target_time = now + PTP_SYNC_INTERVAL;
            ptp_clock.access(|clock| clock.configure_target_time_interrupt(ptp_target_time));
            let dma2 = unsafe { &*pac::DMA2::ptr() };
            let lisr = dma2.lisr.read().bits();
            let cfg = dma2.st[0].cr.read().bits();
            let ndtr = dma2.st[0].ndtr.read().bits();
            // defmt::info!(
            //     "cfg={=u32:032b}\tndtr={=u32}\tlisr={=u32:032b}",
            //     cfg,
            //     ndtr,
            //     lisr
            // );
            // unsafe{&*pac::TIM2::ptr()}.egr.write(|w| w.cc1g().trigger());
            Systick::delay(500u64.millis()).await;
            led.set_high();
            Systick::delay(500u64.millis()).await;
            led.set_low();
        }
    }

    /// Listen for packets on the event udp socket
    #[task(shared = [net, ptp_port], priority = 1)]
    async fn event_listen(mut cx: event_listen::Context) {
        let socket = cx.shared.ptp_port.lock(|ptp_port| ptp_port.event_socket());

        listen_and_handle::<true>(&mut cx.shared.net, socket, &mut cx.shared.ptp_port).await
    }

    /// Listen for packets on the general udp socket
    #[task(shared = [net, ptp_port], priority = 0)]
    async fn general_listen(mut cx: general_listen::Context) {
        let socket = cx
            .shared
            .ptp_port
            .lock(|ptp_port| ptp_port.general_socket());

        listen_and_handle::<false>(&mut cx.shared.net, socket, &mut cx.shared.ptp_port).await
    }

    /// Listen for packets on the given socket
    ///
    /// The handling for both event and general sockets is basically the
    /// same and only differs in which `handle_*` function needs to be
    /// called.
    async fn listen_and_handle<const IS_EVENT: bool>(
        net: &mut impl Mutex<T = NetworkStack>,
        socket: SocketHandle,
        port: &mut impl Mutex<T = port::Port>,
    ) {
        // Get a local buffer to store the received packet
        // This is needed because we want to send and receive on the same socket at the
        // same time which both requires a `&mut` to the socket.
        let mut buffer = [0u8; 1500];
        loop {
            // Receive the next packet into the buffer
            let (len, timestamp) = match recv_slice(net, socket, &mut buffer).await {
                Ok(ok) => ok,
                Err(e) => {
                    defmt::error!("Failed to receive a packet because: {}", e);
                    continue;
                }
            };
            let data = &buffer[..len];

            // Inform statime about the new packet
            port.lock(|port| {
                if IS_EVENT {
                    port.handle_event_receive(data, stm_time_to_statime(timestamp), net);
                } else {
                    port.handle_general_receive(data, net);
                };
            });
        }
    }

    /// Poll smoltcp
    ///
    /// Smoltcp needs to be regularly polled to handle its state machines
    /// So we poll it after the delay it indicates.
    #[task(shared = [net], priority = 0)]
    async fn poll_smoltcp(mut cx: poll_smoltcp::Context) {
        loop {
            // Let smoltcp handle its things
            let delay_millis = cx
                .shared
                .net
                .lock(|net| {
                    net.poll();
                    net.poll_delay().map(|d| d.total_millis())
                })
                .unwrap_or(50);

            // TODO this could wait longer if we were notified about any other calls to
            // poll, would be an optimization for later to go to sleep longer
            Systick::delay(delay_millis.millis()).await;
        }
    }

    #[task(binds = DMA2_STREAM0, priority = 1)]
    fn on_dma2_stream0(mut cx: on_dma2_stream0::Context) {
        let dma2 = unsafe { &*pac::DMA2::ptr() };
        let lisr = dma2.lisr.read().bits();
        dma2.lifcr.write(|w| unsafe { w.bits(lisr) });

        let cfg = dma2.st[0].cr.read().bits();
        let ndtr = dma2.st[0].ndtr.read().bits();
        // defmt::println!(
        //     "cfg={=u32:032b}\tndtr={=u32}\tlisr={=u32:032b}",
        //     cfg,
        //     ndtr,
        //     lisr
        // );

        let datum = unsafe { &ADC_CONVERSION_DATA[0][..16] };
        let datum2 = unsafe { &ADC_CONVERSION_DATA[1][..16] };
        // defmt::println!("DMA2_STREAM0! {:?}", datum);
        // defmt::println!("DMA2_STREAM0! {:?}", datum2);
    }

    #[task(binds = TIM2, priority = 1)]
    fn on_tim2_update(mut cx: on_tim2_update::Context) {
        let tim2 = unsafe { &*pac::TIM2::ptr() };
        let sr = tim2.sr.read();
        tim2.sr.write(|w| unsafe { w.bits(!sr.bits()) });

        // if sr.cc1if().bit_is_set() {
        // }

        let cc1 = tim2.ccr1.read().ccr().bits();
        defmt::println!("TIM2 CC1: {}", cc1);
        defmt::println!("TIM2 {=u32:032b}!", sr.bits());
    }

    #[task(binds = ADC, priority = 1)]
    fn on_adc1_conversion(mut cx: on_adc1_conversion::Context) {
        let adc1 = unsafe { &*pac::ADC1::ptr() };
        let sr = adc1.sr.read().bits();
        defmt::println!("ADC1 SR: {=u32:032b}", sr);
        adc1.sr
            .modify(|_, w| w.eoc().not_complete().strt().not_started());

        let overrun = adc1.sr.read().ovr().bit_is_set();
        if overrun {
            defmt::println!("ADC! Overrun: {}", overrun);
            adc1.sr.modify(|_, w| w.ovr().clear_bit());
        }
        // defmt::println!("ADC1");
    }

    /// Handle the interrupt of the ethernet peripheral
    #[task(binds = ETH, shared = [net, tx_waker], priority = 2)]
    fn eth_interrupt(mut cx: eth_interrupt::Context) {
        let reason = stm32_eth::eth_interrupt_handler();

        // Receiving a tx event wakes the task waiting for tx timestamps
        if reason.tx {
            cx.shared.tx_waker.lock(|tx_waker| tx_waker.wake());
        }

        if reason.time_passed {
            defmt::info!("Timestamp trigger !!@#!@#");
        }

        // Let smoltcp handle any new packets
        cx.shared.net.lock(|net| {
            net.poll();
        });
    }

    /// Run a DHCP client to dynamically acquire an IP address
    #[task(shared = [net], priority = 0)]
    async fn dhcp(mut cx: dhcp::Context, dhcp_handle: SocketHandle) {
        loop {
            core::future::poll_fn(|ctx| {
                cx.shared.net.lock(|net| {
                    let dhcp_socket = net.sockets.get_mut::<dhcpv4::Socket>(dhcp_handle);
                    dhcp_socket.register_waker(ctx.waker());

                    match dhcp_socket.poll() {
                        Some(dhcpv4::Event::Deconfigured) => {
                            defmt::warn!("DHCP got deconfigured");
                            net.iface.update_ip_addrs(|addrs| {
                                let dest = unwrap!(addrs.iter_mut().next());
                                *dest = IpCidr::Ipv4(Ipv4Cidr::new(Ipv4Address::UNSPECIFIED, 0));
                            });
                            net.iface.routes_mut().remove_default_ipv4_route();
                            Poll::Pending
                        }
                        Some(dhcpv4::Event::Configured(config)) => {
                            defmt::debug!("DHCP config acquired!");

                            defmt::debug!("IP address:      {}", config.address);
                            net.iface.update_ip_addrs(|addrs| {
                                let dest = unwrap!(addrs.iter_mut().next());
                                *dest = IpCidr::Ipv4(config.address);
                            });
                            if let Some(router) = config.router {
                                defmt::debug!("Default gateway: {}", router);
                                unwrap!(net.iface.routes_mut().add_default_ipv4_route(router));
                            } else {
                                defmt::debug!("Default gateway: None");
                                net.iface.routes_mut().remove_default_ipv4_route();
                            }

                            for (i, s) in config.dns_servers.iter().enumerate() {
                                defmt::debug!("DNS server {}:    {}", i, s);
                            }
                            Poll::Ready(())
                        }
                        None => Poll::Pending,
                    }
                })
            })
            .await;
        }
    }
}<|MERGE_RESOLUTION|>--- conflicted
+++ resolved
@@ -48,13 +48,9 @@
 #[app(device = stm32f7xx_hal::pac, dispatchers = [CAN1_RX0])]
 mod app {
     use defmt::Debug2Format;
-<<<<<<< HEAD
     use static_cell::StaticCell;
     use stm32_eth::ptp::{EthernetPTP, Subseconds, Timestamp};
     use stm32f7xx_hal::pac;
-=======
-    use stm32f7xx_hal::{pac, rcc::Reset};
->>>>>>> 80c8d874
 
     use super::*;
     use crate::{adc_capture::AdcCaptureBuffer, port::TimerName, ptp_clock::PtpClock};
@@ -152,7 +148,6 @@
         };
 
         defmt::println!("Going to do scary stuff now");
-<<<<<<< HEAD
 
         let adc_conversion_data = ADC_CONVERSION_DATA.init_with(|| core::array::from_fn(|_| 0));
         let adc_capture = AdcCapture::init(
@@ -164,142 +159,6 @@
             &mut rcc.apb2,
             &mut rcc.ahb1,
         );
-=======
-        // Setup TIM2, ADC1 and DMA2
-        {
-            /*
-               Configure DMA2 Stream 0 to read 16-bit conversions from ADC1
-               and write them into ADC_CONVERSION_DATA
-               in double-buffer mode
-            */
-            let dma2 = p.DMA2;
-            // Enable DMA2 clock
-            <pac::DMA2 as stm32f7xx_hal::rcc::Enable>::enable(&mut rcc.ahb1);
-            // Disable DMA2 Stream 0
-            dma2.st[0].cr.modify(|_, w| w.en().disabled());
-
-            // Choose channel 0 for DMA2 Stream 0
-            dma2.st[0].cr.modify(|_, w| {
-                // Select channel 0 (ADC1)
-                w.chsel()
-                    .bits(0)
-                    // Enable Double-buffer mode
-                    .dbm()
-                    .enabled()
-                    // Disable circular mode
-                    .circ()
-                    .disabled()
-                    // Set data size to 16 bits at memory side
-                    .msize()
-                    .bits16()
-                    // Set data size to 16 bits at peripheral side
-                    .psize()
-                    .bits16()
-                    // Increment memory pointer after each read
-                    .minc()
-                    .incremented()
-                    // Do not increment peripheral data pointer
-                    .pinc()
-                    .fixed()
-                    // Write from peripheral to memory
-                    .dir()
-                    .peripheral_to_memory()
-                    // DMA controls when transfer ends (which is never due to circular mode)
-                    .pfctrl()
-                    .dma()
-                    // Enable Transfer Complete Interrupt
-                    .tcie()
-                    .enabled()
-                    // Enable Transfer Error Interrupt
-                    .teie()
-                    .enabled()
-                    // Enable Direct Mode Error Interrupt
-                    .dmeie()
-                    .enabled()
-                    // Select Memory 0 to start
-                    .ct()
-                    .memory0()
-            });
-
-            // Set buffer size
-            dma2.st[0]
-                .ndtr
-                .modify(|_, w| w.ndt().bits(DMA_CHUNK_NUM_CONVERSIONS));
-
-            // Set peripheral address to ADC1 data register
-            dma2.st[0]
-                .par
-                .write(|w| unsafe { w.pa().bits(p.ADC1.dr.as_ptr() as u32) });
-
-            // Point DMA Memory 0 to first chunk of ADC_CONVERSION_DATA
-            dma2.st[0]
-                .m0ar
-                .write(|w| unsafe { w.m0a().bits(ADC_CONVERSION_DATA[0].as_ptr() as u32) });
-            // Point DMA Memory 1 to second chunk of ADC_CONVERSION_DATA
-            dma2.st[0]
-                .m1ar
-                .write(|w| unsafe { w.m1a().bits(ADC_CONVERSION_DATA[1].as_ptr() as u32) });
-
-            // Enable DMA2 Stream 0
-            dma2.st[0].cr.modify(|_, w| w.en().enabled());
-
-            /*
-               Configure ADC1 to 12-bits resolution in
-               single conversion mode and to be triggered externally from TIM2 TRGO
-               and read out using DMA
-            */
-
-            let adc1 = p.ADC1;
-            // Power down ADC1
-            adc1.cr2.modify(|_, w| w.adon().clear_bit());
-
-            // Enable ADC1 clock
-            <pac::ADC1 as stm32f7xx_hal::rcc::Enable>::enable(&mut rcc.apb2);
-            // Reset ADC1
-            <pac::ADC1 as Reset>::reset(&mut rcc.apb2);
-
-            // Setup ADC1 for contonuous conversion mode
-            adc1.cr2.modify(|_, w| w.cont().continuous());
-            adc1.cr1
-                .modify(|_, w| w.scan().clear_bit().discen().clear_bit());
-
-            // Setup ADC1 for external triggering by TIM2 TRGO
-            adc1.cr2
-                .modify(|_, w| unsafe { w.exten().rising_edge().extsel().bits(0b1011) });
-
-            // Setup ADC1 resolution to 12 bit
-            adc1.cr1.modify(|_, w| w.res().bits(0b00));
-
-            // Enable DMA on ADC1
-            adc1.cr2.modify(|_, w| w.dma().enabled().dds().continuous());
-
-            // Enable ADC end-of-conversion interrupt
-            adc1.cr1
-                .modify(|_, w| w.eocie().disabled().ovrie().enabled());
-
-            // Use PA3 as input
-            adc1.sqr3.modify(|_, w| unsafe { w.sq1().bits(3) });
-
-            // Power up ADC1
-            adc1.cr2.modify(|_, w| w.adon().enabled());
-
-            /*
-                Setup TIM2 to trigger ADC1 using TRGO on update event generation
-            */
-            let tim2 = p.TIM2;
-            // Set Master mode trigger on timer enable, which will enable ADC1 as well
-            <pac::TIM2 as stm32f7xx_hal::rcc::Enable>::enable(&mut rcc.apb1);
-            tim2.cr2.modify(|_, w| w.mms().enable());
-            // ARR resets to u32::MAX
-            tim2.arr.reset();
-
-            // Enable TIM2 interrupt for debug purposes
-            tim2.dier.modify(|_, w| w.uie().enabled());
-
-            // Enable TIM2
-            tim2.cr1.modify(|_, w| w.cen().enabled());
-        }
->>>>>>> 80c8d874
         defmt::println!("👻");
 
         // Setup Ethernet
